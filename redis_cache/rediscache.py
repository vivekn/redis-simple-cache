"""
A simple redis-cache interface for storing python objects.
"""
from functools import wraps
import pickle
import json
import hashlib
import redis
import logging

class RedisConnect(object):
    '''
    A simple object to store and pass database connection information.
    This makes the Simple Cache class a little more flexible, for cases
    where redis connection configuration needs customizing.
    '''

    def __init__(self, host=None, port=None, db=None):
        self.host = host if host else 'localhost'
        self.port = port if port else 6379
        self.db = db if db else 0

    def connect(self):
        '''
        We cannot assume that connection will succeed, as such we use a ping()
        method in the redis client library to validate ability to contact redis.
        RedisNoConnException is raised if we fail to ping.
        '''
        try:
            redis.StrictRedis(host=self.host, port=self.port).ping()
        except redis.ConnectionError as e:
            raise RedisNoConnException, ("Failed to create connection to redis",
                                         (self.host,
                                          self.port)
                )
        return redis.StrictRedis(host=self.host, port=self.port, db=self.db)


class CacheMissException(Exception):
    pass


class ExpiredKeyException(Exception):
    pass


class RedisNoConnException(Exception):
    pass


class SimpleCache(object):

    def __init__(self, limit=10000, expire=60 * 60 * 24,
                 hashkeys=False, host=None, port=None, db=None, namespace="SimpleCache"):
        self.limit = limit  # No of json encoded strings to cache
        self.expire = expire  # Time to keys to expire in seconds

        self.prefix = namespace

        ## database number, host and port are optional, but passing them to
        ## RedisConnect object is best accomplished via optional arguments to
        ## the __init__ function upon instantiation of the class, instead of
        ## storing them in the class definition. Passing in None, which is a
        ## default already for database host or port will just assume use of
        ## Redis defaults.
        self.host = host
        self.port = port
        self.db = db
        ## We cannot assume that connection will always succeed. A try/except
        ## clause will assure unexpected behavior and an unhandled exception do not result.
        try:
            self.connection = RedisConnect(host=self.host, port=self.port, db=0).connect()
        except RedisNoConnException, e:
            self.connection = None
            pass

        ## There may be instances where we want to create hashes for
        ## keys to have a consistent length.
        self.hashkeys = hashkeys

    def make_key(self, key):
        return "SimpleCache-{0}:{1}".format(self.prefix, key)

    def get_set_name(self):
        return "SimpleCache-{0}-keys".format(self.prefix)

    def store(self, key, value, expire=None):
        """ Stores a value after checking for space constraints and freeing up space if required """
        key = to_unicode(key)
        value = to_unicode(value)
        set_name = self.get_set_name()

        while self.connection.scard(set_name) >= self.limit:
            del_key = self.connection.spop(set_name)
            self.connection.delete(self.make_key(del_key))

        pipe = self.connection.pipeline()
        if expire is None:
            expire = self.expire
        pipe.setex(self.make_key(key), expire, value)
        pipe.sadd(set_name, key)
        pipe.execute()

    def expire_all_in_set(self):
        """
        Method expires all keys in the namespace of this object. At times there is
        a need to invalidate cache in bulk, because a single change may result
        in all data returned by a decorated function to be altered.
        Method returns a tuple where first value is total number of keys in the set of
        this object's namespace and second value is a number of keys successfully expired.
        """
        all_members = self.keys()
        
        pipe = self.connection.pipeline()
        for member in all_members:
            pipe.expire("{0}:{1}".format(self.prefix, member), 0)
        expired = len(filter(pipe.execute()))

        return len(self), expired

    def isexpired(self, key):
        self.ttl = self.connection.pttl(key)
        if self.ttl == -1:
            return True
        if not self.ttl is None:
            return self.ttl
        else:
            return self.connection.pttl("{0}:{1}".format(self.unique, key))

    def store_json(self, key, value):
        self.store(key, json.dumps(value))

    def store_pickle(self, key, value):
        self.store(key, pickle.dumps(value))

    def get(self, key):
        key = to_unicode(key)
        if key:  # No need to validate membership, which is an O(n) operation,
            value = self.connection.get(self.make_key(key))
            if value is None:  # expired key
                if not key in self:  # If key does not exist at all, it is a straight miss.
                    raise CacheMissException

                self.connection.srem(self.get_set_name(), key)
                raise ExpiredKeyException
            else:
                return value

    def get_json(self, key):
        return json.loads(self.get(key))

    def get_pickle(self, key):
        return pickle.loads(self.get(key))

    def __contains__(self, key):
        return self.connection.sismember(self.get_set_name(), key)

    def __iter__(self):
<<<<<<< HEAD
        """ Method returns an Iterator object producing individual keys from the this object's namespace.
        :return: iterator
        """
        if not self.connection:
            return iter([])
        return iter(["{0}:{1}".format(self.unique, x)
=======
        "Returns a list of redis keys in this cache namespace"
        return iter(["{0}:{1}".format(self.prefix, x)
>>>>>>> d33eef72
                    for x in self.connection.smembers(self.get_set_name())])

    def __len__(self):
        "Return number of members in the given key namespace."
        return self.connection.scard(self.get_set_name())

    def keys(self):
        return self.connection.smembers(self.get_set_name())

    def flush(self):
        keys = self.keys()
        pipe = self.connection.pipeline()
        for del_key in keys:
            pipe.delete(self.make_key(del_key))
        pipe.delete(self.get_set_name())
        pipe.execute()


def cache_it(limit=10000, expire=60 * 60 * 24, cache=None):
    """
    Apply this decorator to cache any function returning a value. Arguments and function result
    must be pickleable.
    """
    cache_ = cache  ## Since python 2.x doesn't have the nonlocal keyword, we need to do this
    def decorator(function):
        cache = cache_
        if cache is None:
            cache = SimpleCache(limit, expire, hashkeys=True, namespace=function.__module__)

        @wraps(function)
        def func(*args):
            ## Handle cases where caching is down or otherwise not available.
            if cache.connection is None:
                result = function(*args)
                return result

            ## Key will be either a md5 hash or just pickle object,
            ## in the form of `function name`:`key`
            if cache.hashkeys:
                key = hashlib.md5(pickle.dumps(args)).hexdigest()
            else:
                key = pickle.dumps(args)
            cache_key = '%s:%s' % (function.__name__, key)

            try:
                return cache.get_pickle(cache_key)
            except (ExpiredKeyException, CacheMissException) as e:
                ## Add some sort of cache miss handing here.
                pass
            except:
                logging.exception("Unknown redis-simple-cache error. Please check your Redis free space.")

            result = function(*args)
            cache.store_pickle(cache_key, result)
            return result
        return func
    return decorator


def cache_it_json(limit=10000, expire=60 * 60 * 24, cache=None):
    """
    A decorator similar to cache_it, but it serializes the return value to json, while storing
    in the database. Useful for types like list, tuple, dict, etc.
    """
    cache_ = cache  ## Since python 2.x doesn't have the nonlocal keyword, we need to do this
    def decorator(function):
        cache = cache_
        if cache is None:
            cache = SimpleCache(limit, expire, hashkeys=True, namespace=function.__module__)

        @wraps(function)
        def func(*args):
            ## Handle cases where caching is down or otherwise not available.
            if cache.connection is None:
                result = function(*args)
                return result

            ## Key will be either a md5 hash or just pickle object,
            ## in the form of `function name`:`key`
            if cache.hashkeys:
                key = hashlib.md5(json.dumps(args)).hexdigest()
            else:
                key = json.dumps(args)
            cache_key = '%s:%s' % (function.__name__, key)

            if cache_key in cache:
                try:
                    return cache.get_json(cache_key)
                except (ExpiredKeyException, CacheMissException) as e:
                    pass
                except:
                    logging.exception("Unknown redis-simple-cache error. Please check your Redis free space.")

            result = function(*args)
            cache.store_json(cache_key, result)
            return result
        return func
    return decorator


def to_unicode(obj, encoding='utf-8'):
    if isinstance(obj, basestring):
        if not isinstance(obj, unicode):
            obj = unicode(obj, encoding)
    return obj<|MERGE_RESOLUTION|>--- conflicted
+++ resolved
@@ -156,18 +156,15 @@
         return self.connection.sismember(self.get_set_name(), key)
 
     def __iter__(self):
-<<<<<<< HEAD
         """ Method returns an Iterator object producing individual keys from the this object's namespace.
         :return: iterator
         """
         if not self.connection:
             return iter([])
-        return iter(["{0}:{1}".format(self.unique, x)
-=======
-        "Returns a list of redis keys in this cache namespace"
-        return iter(["{0}:{1}".format(self.prefix, x)
->>>>>>> d33eef72
-                    for x in self.connection.smembers(self.get_set_name())])
+        return iter(
+            ["{0}:{1}".format(self.prefix, x)
+                for x in self.connection.smembers(self.get_set_name())
+            ])
 
     def __len__(self):
         "Return number of members in the given key namespace."
